--- conflicted
+++ resolved
@@ -7,20 +7,20 @@
 dependencies = [
     "ipykernel>=7.1.0",
     "matplotlib>=3.10.7",
+    "ipykernel>=7.1.0",
+    "matplotlib>=3.10.7",
     "numpy>=2.3.3",
     "pandas>=2.3.3",
     "pyyaml>=6.0.3",
     "scikit-learn>=1.7.2",
+    "scikit-learn>=1.7.2",
     "torch>=2.9.0",
     "torchvision>=0.24.0",
     "tqdm>=4.67.1",
-<<<<<<< HEAD
     "xgboost>=3.1.1",
 ]
 
 [dependency-groups]
 dev = [
     "ipykernel>=7.1.0",
-=======
->>>>>>> 76a4fb80
 ]