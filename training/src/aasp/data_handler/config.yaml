<<<<<<< HEAD
# Stores all relevant data paths and configuration parameters for the data handler
file_path: "../../../../data/train/combined_train_data.pkl"
parameters:
  val_frac: 0.15
  test_frac: 0.0
  seed: 0
features:
  accession: true
  ensp: true
  ref_long: true
  alt_long: true
  pos: true
  score: true
  is_ter: true
  biotype: true
  ref_embedding: true
  alt_embedding: true
  consequence: true
  scoreset: true

=======
# configs/config.yaml
file_path: "data/train/combined_train_data.pkl"

hyperparameters:
  val_frac: 0.15
  test_frac: 0.0
  seed: 0
>>>>>>> 4579d072
<|MERGE_RESOLUTION|>--- conflicted
+++ resolved
@@ -1,4 +1,3 @@
-<<<<<<< HEAD
 # Stores all relevant data paths and configuration parameters for the data handler
 file_path: "../../../../data/train/combined_train_data.pkl"
 parameters:
@@ -17,14 +16,4 @@
   ref_embedding: true
   alt_embedding: true
   consequence: true
-  scoreset: true
-
-=======
-# configs/config.yaml
-file_path: "data/train/combined_train_data.pkl"
-
-hyperparameters:
-  val_frac: 0.15
-  test_frac: 0.0
-  seed: 0
->>>>>>> 4579d072
+  scoreset: true